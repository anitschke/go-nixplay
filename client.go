package nixplay

import (
	"context"
	"io"

	_ "github.com/anitschke/go-nixplay/internal/mime"
	"github.com/anitschke/go-nixplay/types"
)

// AddPhotoOptions are optional arguments may be specified when adding photos to
// Nixplay.
type AddPhotoOptions struct {
	// MIMEType of the photo to be uploaded.
	//
	// Specifying the MIME Type is optional. However Nixplay does require that
	// the MIME Type is provided, so if a MIME Type is not specified then one
	// will be inferred from the file extension.
	//
	// According to Nixplay documentation  JPEG, PNG, TIFF, HEIC, MP4 are all
	// supported see the following for more details:
	// https://web.archive.org/web/20230328184513/https://support.nixplay.com/hc/en-us/articles/900002393886-What-photo-and-video-formats-does-Nixplay-support-
	//
	// If you try to upload an unsupported file type you will get a 400 Bad
	// Request error from the server.
	MIMEType string

	// FileSize in bytes of the photo to be uploaded to Nixplay.
	//
	// Specifying the MIME Type is optional. However Nixplay does require that
	// the file size is provided, so if the the size is not specified then it
	// will be computed based on the io.Reader provided. An attempt will be made
	// to efficiently compute the size without buffering the entire photo into
	// memory however in some cases it may be necessary to buffer the full photo
	// into memory.
	FileSize int64
}

// Client is the interface that is essentially the entrypoint into communicating
// with Nixplay. It provides the ability to query containers (albums or
// playlists) or create new containers.
type Client interface {

	// Containers gets all containers of the specified ContainerType
	Containers(ctx context.Context, containerType types.ContainerType) ([]Container, error)

	// ContainersWithName gets a containers based on type and name.
	//
	// If no containers with the specified name could be found then an empty
	// slice of containers will be returned.
	ContainersWithName(ctx context.Context, containerType types.ContainerType, name string) ([]Container, error)

	// ContainerWithName gets the container based on type and unique name as
	// returned by Container.NameUnique.
	//
	// If no container with the specified unique name could be found then a nil
	// Container will be returned.
	ContainerWithUniqueName(ctx context.Context, containerType types.ContainerType, name string) (Container, error)

	// CreateContainer creates a container of the specified type and name.
	CreateContainer(ctx context.Context, containerType types.ContainerType, name string) (Container, error)

	// Reset cache resets the internal cache of containers
	//
	// For more details see https://github.com/anitschke/go-nixplay/#caching
	ResetCache()
}

// Container is the interface for an object that contains photos, either an
// album or playlist.
type Container interface {
	// ID is a unique identifier for the container. This identifier is
	// guaranteed to stable across go-nixplay sessions although the identifier
	// for a given container may change with upgrades to go-nixplay. Note that
	// this identifier may be different than the internal identifier used by
	// Nixplay to identifier an album or playlist.
	ID() types.ID

	ContainerType() types.ContainerType

	Name(ctx context.Context) (string, error)
	// NameUnique returns a name that has an additional unique ID appended to
	// the end of the name if there are containers of the same type. If there
	// are no containers with the same name and of the same type then NameUnique
	// returns the same thing as Name.
	NameUnique(ctx context.Context) (string, error)

	// PhotoCount gets the number of photos within the container.
	//
	// Note that this API is often times more efficient than len(c.Photos)
	PhotoCount(ctx context.Context) (int64, error)

	// Photos gets all photos in the container
	Photos(ctx context.Context) ([]Photo, error)

	// PhotosWithName gets all photos in the container with the specified name.
	PhotosWithName(ctx context.Context, name string) ([]Photo, error)

	// PhotoWithUniqueName gets the photo in the container with the unique name
	// as returned by Photo.NameUnique
	PhotoWithUniqueName(ctx context.Context, name string) (Photo, error)

	// PhotoWithID gets the photo in the container with the specified ID.
	//
	// If no photo with the specified ID can be found in the container nil is
	// returned.
	PhotoWithID(ctx context.Context, id types.ID) (Photo, error)

	// Delete deletes the container.
	//
	// See
	// https://github.com/anitschke/go-nixplay/#photo-additiondelete-is-not-atomic
	// for further discussion of delete behavior.
	Delete(ctx context.Context) error
	AddPhoto(ctx context.Context, name string, r io.Reader, opts AddPhotoOptions) (Photo, error)

	// Reset cache resets the internal cache of photos
	//
	// For more details see https://github.com/anitschke/go-nixplay/#caching
	ResetCache()
}

// Photo is an interface for an object that represents a photo. Even though a
// photo may exist in one album and multiple playlists the Photo object
// represents a photo within the specific Container object that it was obtained
// from.
type Photo interface {
	// ID is a unique identifier for the photo. This identifier is guaranteed to
	// stable across go-nixplay sessions although the identifier for a given
	// container may change with upgrades to go-nixplay. Note that this
	// identifier may be different than the internal identifier used by Nixplay
	// to identifier a photo.
	//
	// Note copies of the same photo in different containers will have a unique
	// identifier.
	//
	// Note that duplicate copies of the same photo within the same playlist
	// will have the same identifier. See further discussion of this issue in
	// https://github.com/anitschke/go-nixplay/#multiple-copies-of-photos-in-playlist
	ID() types.ID

	Name(ctx context.Context) (string, error)
	// NameUnique returns a name that has an additional unique ID appended to
<<<<<<< HEAD
	// the end of the name if there are photos with the same name in the
	// container that this photo resides in. If there are no photos with the
	// same name in the container then NameUnique returns the same thing as
	// Name.
=======
	// the end name if there are photos with the same name in the container that
	// this photo resides in. If there are no photos with the same name in the
	// container then NameUnique returns the same thing as Name.
>>>>>>> cf6c804d
	NameUnique(ctx context.Context) (string, error)
	Size(ctx context.Context) (int64, error)
	MD5Hash(ctx context.Context) (types.MD5Hash, error)

	// URL returns the URL for the original photo that was uploaded to Nixplay.
	URL(ctx context.Context) (string, error)

	// Open opens the photo for reading the contents of the photo.
	Open(ctx context.Context) (io.ReadCloser, error)

	// Delete deletes the photo from the parent container that this photo object
	// was obtained from.
	//
	// See
	// https://github.com/anitschke/go-nixplay/#photo-additiondelete-is-not-atomic
	// for further discussion of delete behavior.
	Delete(ctx context.Context) error
}<|MERGE_RESOLUTION|>--- conflicted
+++ resolved
@@ -140,18 +140,14 @@
 	ID() types.ID
 
 	Name(ctx context.Context) (string, error)
+
 	// NameUnique returns a name that has an additional unique ID appended to
-<<<<<<< HEAD
 	// the end of the name if there are photos with the same name in the
 	// container that this photo resides in. If there are no photos with the
 	// same name in the container then NameUnique returns the same thing as
 	// Name.
-=======
-	// the end name if there are photos with the same name in the container that
-	// this photo resides in. If there are no photos with the same name in the
-	// container then NameUnique returns the same thing as Name.
->>>>>>> cf6c804d
 	NameUnique(ctx context.Context) (string, error)
+
 	Size(ctx context.Context) (int64, error)
 	MD5Hash(ctx context.Context) (types.MD5Hash, error)
 
